--- conflicted
+++ resolved
@@ -354,11 +354,6 @@
                 remote_path, available, size = "", False, None
 
             logger.info("Saving new image URL: episode %s | remote %s", episode.id, remote_path)
-<<<<<<< HEAD
-            # TODO: public=False (issue #134)
-            await image.update(self.db_session, path=remote_path, available=available, size=size)
-=======
-
             await image.update(
                 self.db_session,
                 path=remote_path,
@@ -366,8 +361,6 @@
                 public=False,
                 size=size,
             )
->>>>>>> b747819a
-
         return FinishCode.OK
 
     @staticmethod
